{
    "name": "image-generator-service",
    "version": "1.0.0",
    "description": "An app service that proxies image generation requests to the Together API with content moderation and rate limiting.",
    "main": "index.js",
    "type": "module",
    "scripts": {
      "start": "node index.js"
    },
    "dependencies": {
      "express": "^4.18.2",
      "express-rate-limit": "^6.7.0",
      "together-ai": "^0.13.0",
<<<<<<< HEAD
      "cors": "^2.8.5"
=======
      "cors": "^2.8.7"
>>>>>>> 6e1a7fe8
    },
    "engines": {
      "node": ">=18"
    }
  }<|MERGE_RESOLUTION|>--- conflicted
+++ resolved
@@ -11,11 +11,8 @@
       "express": "^4.18.2",
       "express-rate-limit": "^6.7.0",
       "together-ai": "^0.13.0",
-<<<<<<< HEAD
-      "cors": "^2.8.5"
-=======
+      "cors": "^2.8.5",
       "cors": "^2.8.7"
->>>>>>> 6e1a7fe8
     },
     "engines": {
       "node": ">=18"
